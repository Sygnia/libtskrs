--- conflicted
+++ resolved
@@ -3,7 +3,6 @@
 use std::io::{Read, Seek, SeekFrom};
 use std::ptr::NonNull;
 use std::ffi::CStr;
-use std::convert::TryInto;
 use super::{
     tsk_fs_file::TskFsFile,
     tsk_fs_attr::TskFsAttr,
@@ -55,11 +54,7 @@
             self.tsk_fs_attr.id(),
             self._offset,
             buf.as_mut_ptr() as *mut i8,
-<<<<<<< HEAD
             buf.len().try_into().unwrap(),
-=======
-            buf.len(),
->>>>>>> 1884c555
             self.read_flag
         )};
         match bytes_read {
@@ -86,12 +81,8 @@
                 ));
             }
             _ => {
-<<<<<<< HEAD
-                    self._offset += bytes_read as i64;
-=======
                     self._offset += TryInto::<i64>::try_into(bytes_read)
                         .unwrap();
->>>>>>> 1884c555
                     return Ok(bytes_read as usize);
                 }
         };
